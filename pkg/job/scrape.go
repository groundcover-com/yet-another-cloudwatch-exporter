--- conflicted
+++ resolved
@@ -71,13 +71,8 @@
 						jobLogger.Warn("Couldn't get account alias", "err", err)
 					}
 
-<<<<<<< HEAD
 					cloudwatchClient := factory.GetCloudwatchClient(region, role, cloudwatchConcurrency, cloudwatchRateLimit)
-=======
 					jobLogger.Info("Starting discovery job")
-
-					cloudwatchClient := factory.GetCloudwatchClient(region, role, cloudwatchConcurrency)
->>>>>>> bc42cc1e
 					gmdProcessor := getmetricdata.NewDefaultProcessor(logger, cloudwatchClient, metricsPerQuery, cloudwatchConcurrency.GetMetricData)
 					taggingClient := tagging.WithExternalStore(jobLogger, factory.GetTaggingClient(region, role, taggingAPIConcurrency), store)
 
