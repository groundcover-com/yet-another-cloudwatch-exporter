--- conflicted
+++ resolved
@@ -2,24 +2,16 @@
 
 import (
 	"context"
-<<<<<<< HEAD
 	_ "fmt"
 	"github.com/aws/aws-sdk-go/aws"
 	"github.com/aws/aws-sdk-go/aws/session"
 	r "github.com/aws/aws-sdk-go/service/resourcegroupstaggingapi"
 	"github.com/aws/aws-sdk-go/service/resourcegroupstaggingapi/resourcegroupstaggingapiiface"
 	"log"
-=======
-	"log"
-
-	"github.com/aws/aws-sdk-go/aws"
-	"github.com/aws/aws-sdk-go/aws/session"
-	r "github.com/aws/aws-sdk-go/service/resourcegroupstaggingapi"
->>>>>>> f65a161b
 )
 
 type TagsData struct {
-	Id      *string
+	ID      *string
 	Tags    []*tag
 	Service *string
 	Region  *string
@@ -39,13 +31,8 @@
 	return r.New(sess, &aws.Config{Region: region})
 }
 
-<<<<<<< HEAD
-func (iface tagsInterface) get(discovery discovery) (resources []*TagsData) {
+func (iface tagsInterface) get(discovery discovery) (resources []*TagsData, err error) {
 	c := iface.client
-=======
-func describeResources(discovery discovery) (resources []*awsInfoData, err error) {
-	c := createTagSession(discovery.Region)
->>>>>>> f65a161b
 
 	var filter []*string
 
@@ -96,9 +83,6 @@
 		}
 		return pageNum < 100
 	})
-<<<<<<< HEAD
-
-	return resources
 }
 
 func migrateTagsToPrometheus(tagData []*TagsData) []*PrometheusData {
@@ -117,7 +101,7 @@
 	for _, d := range tagData {
 		name := "aws_" + *d.Service + "_info"
 		promLabels := make(map[string]string)
-		promLabels["name"] = *d.Id
+		promLabels["name"] = *d.ID
 
 		for _, entry := range tagList[*d.Service] {
 			labelKey := "tag_" + PromString(entry)
@@ -143,6 +127,4 @@
 	}
 
 	return output
-=======
->>>>>>> f65a161b
 }