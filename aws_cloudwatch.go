package main

import (
	"fmt"
	"reflect"
	"regexp"
	"sort"
	"strconv"
	"strings"
	"time"

	"github.com/aws/aws-sdk-go/aws"
	"github.com/aws/aws-sdk-go/aws/arn"
	"github.com/aws/aws-sdk-go/aws/credentials/stscreds"
	"github.com/aws/aws-sdk-go/aws/session"
	"github.com/aws/aws-sdk-go/service/cloudwatch"
	"github.com/aws/aws-sdk-go/service/cloudwatch/cloudwatchiface"
	"github.com/fatih/structs"

	log "github.com/sirupsen/logrus"
)

var percentile = regexp.MustCompile(`^p(\d{1,2}(\.\d{0,2})?|100)$`)

type cloudwatchInterface struct {
	client cloudwatchiface.CloudWatchAPI
}

type cloudwatchData struct {
	ID                      *string
	MetricID                *string
	Metric                  *string
	Service                 *string
	Statistics              []string
	Points                  []*cloudwatch.Datapoint
	GetMetricDataPoint      *float64
	GetMetricDataTimestamps *time.Time
	NilToZero               *bool
	AddCloudwatchTimestamp  *bool
	CustomTags              []tag
	Tags                    []tag
	Dimensions              []*cloudwatch.Dimension
	Region                  *string
	Period                  *int64
}

func createCloudwatchSession(region *string, roleArn string) *cloudwatch.CloudWatch {
	sess := session.Must(session.NewSessionWithOptions(session.Options{
		SharedConfigState: session.SharedConfigEnable,
	}))

	maxCloudwatchRetries := 5

	config := &aws.Config{Region: region, MaxRetries: &maxCloudwatchRetries}

	if *debug {
		config.LogLevel = aws.LogLevel(aws.LogDebugWithHTTPBody)
	}

	if roleArn != "" {
		config.Credentials = stscreds.NewCredentials(sess, roleArn)
	}

	return cloudwatch.New(sess, config)
}

func createGetMetricStatisticsInput(dimensions []*cloudwatch.Dimension, namespace *string, metric metric) (output *cloudwatch.GetMetricStatisticsInput) {
	period := int64(metric.Period)
	length := metric.Length
	delay := metric.Delay
	endTime := time.Now().Add(-time.Duration(delay) * time.Second)
	startTime := time.Now().Add(-(time.Duration(length) + time.Duration(delay)) * time.Second)

	var statistics []*string
	var extendedStatistics []*string
	for _, statistic := range metric.Statistics {
		if percentile.MatchString(statistic) {
			extendedStatistics = append(extendedStatistics, aws.String(statistic))
		} else {
			statistics = append(statistics, aws.String(statistic))
		}
	}

	output = &cloudwatch.GetMetricStatisticsInput{
		Dimensions:         dimensions,
		Namespace:          namespace,
		StartTime:          &startTime,
		EndTime:            &endTime,
		Period:             &period,
		MetricName:         &metric.Name,
		Statistics:         statistics,
		ExtendedStatistics: extendedStatistics,
	}

	if *debug {
		if len(statistics) != 0 {
			log.Println("CLI helper - " +
				"aws cloudwatch get-metric-statistics" +
				" --metric-name " + metric.Name +
				" --dimensions " + dimensionsToCliString(dimensions) +
				" --namespace " + *namespace +
				" --statistics " + *statistics[0] +
				" --period " + strconv.FormatInt(period, 10) +
				" --start-time " + startTime.Format(time.RFC3339) +
				" --end-time " + endTime.Format(time.RFC3339))
		}
		log.Println(*output)
	}
	return output
}

func findGetMetricDataById(getMetricDatas []cloudwatchData, value string) (cloudwatchData, error) {
	var g cloudwatchData
	for _, getMetricData := range getMetricDatas {
		if *getMetricData.MetricID == value {
			return getMetricData, nil
		}
	}
	return g, fmt.Errorf("Metric with id %s not found", value)
}

func createGetMetricDataInput(getMetricData []cloudwatchData, namespace *string, length int, delay int) (output *cloudwatch.GetMetricDataInput) {
	var metricsDataQuery []*cloudwatch.MetricDataQuery
	for _, data := range getMetricData {
		meticStat := &cloudwatch.MetricStat{
			Metric: &cloudwatch.Metric{
				Dimensions: data.Dimensions,
				MetricName: data.Metric,
				Namespace:  namespace,
			},
			Period: data.Period,
			Stat:   &data.Statistics[0],
		}
		ReturnData := true
		metricsDataQuery = append(metricsDataQuery, &cloudwatch.MetricDataQuery{
			Id:         data.MetricID,
			MetricStat: meticStat,
			ReturnData: &ReturnData,
		})

	}
	endTime := time.Now().Add(-time.Duration(delay) * time.Second)
	startTime := time.Now().Add(-(time.Duration(length) + time.Duration(delay)) * time.Second)
	dataPointOrder := "TimestampDescending"
	output = &cloudwatch.GetMetricDataInput{
		EndTime:           &endTime,
		StartTime:         &startTime,
		MetricDataQueries: metricsDataQuery,
		ScanBy:            &dataPointOrder,
	}

	return output
}

func createListMetricsInput(dimensions []*cloudwatch.Dimension, namespace *string, metricsName *string) (output *cloudwatch.ListMetricsInput) {
	var dimensionsFilter []*cloudwatch.DimensionFilter

	for _, dim := range dimensions {
		if dim.Value != nil {
			dimensionsFilter = append(dimensionsFilter, &cloudwatch.DimensionFilter{Name: dim.Name, Value: dim.Value})
		}
	}
	output = &cloudwatch.ListMetricsInput{
		MetricName: metricsName,
		Dimensions: dimensionsFilter,
		Namespace:  namespace,
		NextToken:  nil,
	}
	return output
}

func createListMetricsOutput(dimensions []*cloudwatch.Dimension, namespace *string, metricsName *string) (output *cloudwatch.ListMetricsOutput) {
	Metrics := []*cloudwatch.Metric{{
		MetricName: metricsName,
		Dimensions: dimensions,
		Namespace:  namespace,
	}}
	output = &cloudwatch.ListMetricsOutput{
		Metrics:   Metrics,
		NextToken: nil,
	}
	return output
}

func dimensionsToCliString(dimensions []*cloudwatch.Dimension) (output string) {
	for _, dim := range dimensions {
		output = output + "Name=" + *dim.Name + ",Value=" + *dim.Value
		fmt.Println(output)
	}
	return output
}

func (iface cloudwatchInterface) get(filter *cloudwatch.GetMetricStatisticsInput) []*cloudwatch.Datapoint {
	c := iface.client

	if *debug {
		log.Println(filter)
	}

	resp, err := c.GetMetricStatistics(filter)

	if *debug {
		log.Println(resp)
	}

	cloudwatchAPICounter.Inc()
	cloudwatchGetMetricStatisticsAPICounter.Inc()

	if err != nil {
		log.Warning(err)
		return nil
	}

	return resp.Datapoints
}

func (iface cloudwatchInterface) getMetricData(filter *cloudwatch.GetMetricDataInput) *cloudwatch.GetMetricDataOutput {
	c := iface.client

	var resp cloudwatch.GetMetricDataOutput

	if *debug {
		log.Println(filter)
	}

	// Using the paged version of the function
	err := c.GetMetricDataPages(filter,
		func(page *cloudwatch.GetMetricDataOutput, lastPage bool) bool {
			cloudwatchAPICounter.Inc()
			cloudwatchGetMetricDataAPICounter.Inc()
			for _, metricData := range page.MetricDataResults {
				resp.MetricDataResults = append(resp.MetricDataResults, metricData)
			}
			return !lastPage
		})

	if *debug {
		log.Println(resp)
	}

	if err != nil {
		log.Warning(err)
		return nil
	}
	return &resp
}

func getNamespace(service *string) *string {
	var ns string
	switch *service {
	case "alb":
		ns = "AWS/ApplicationELB"
	case "asg":
		ns = "AWS/AutoScaling"
	case "dynamodb":
		ns = "AWS/DynamoDB"
	case "ebs":
		ns = "AWS/EBS"
	case "ec":
		ns = "AWS/ElastiCache"
	case "ec2":
		ns = "AWS/EC2"
	case "ecs-svc":
		ns = "AWS/ECS"
	case "ecs-containerinsights":
		ns = "ECS/ContainerInsights"
	case "efs":
		ns = "AWS/EFS"
	case "elb":
		ns = "AWS/ELB"
	case "emr":
		ns = "AWS/ElasticMapReduce"
	case "es":
		ns = "AWS/ES"
	case "kafka":
		ns = "AWS/Kafka"
	case "kinesis":
		ns = "AWS/Kinesis"
	case "lambda":
		ns = "AWS/Lambda"
	case "ngw":
		ns = "AWS/NATGateway"
	case "nlb":
		ns = "AWS/NetworkELB"
	case "rds":
		ns = "AWS/RDS"
	case "r53r":
		ns = "AWS/Route53Resolver"
	case "s3":
		ns = "AWS/S3"
	case "sqs":
		ns = "AWS/SQS"
	case "tgw":
		ns = "AWS/TransitGateway"
	case "vpn":
		ns = "AWS/VPN"
	default:
		log.Fatal("Not implemented namespace for cloudwatch metric: " + *service)
	}
	return &ns
}

func createStaticDimensions(dimensions []dimension) (output []*cloudwatch.Dimension) {
	for _, d := range dimensions {
		output = append(output, buildDimension(d.Name, d.Value))
	}

	return output
}

func getDimensionValueForName(name string, resp *cloudwatch.ListMetricsOutput) (value *string) {
	for _, metric := range resp.Metrics {
		for _, dim := range metric.Dimensions {
			if strings.Compare(*dim.Name, name) == 0 {
				return dim.Value
			}
		}
	}
	return nil
}

func keysofDimension(dimensions []*cloudwatch.Dimension) (keys []string) {
	for _, dimension := range dimensions {
		keys = append(keys, *dimension.Name)
	}
	return keys
}

func filterMetricsBasedOnDimensions(dimensions []*cloudwatch.Dimension, resp *cloudwatch.ListMetricsOutput) *cloudwatch.ListMetricsOutput {
	var output cloudwatch.ListMetricsOutput
	selectedDimensionKeys := keysofDimension(dimensions)
	sort.Strings(selectedDimensionKeys)
	for _, metric := range resp.Metrics {
		metricsDimensionkeys := keysofDimension(metric.Dimensions)
		sort.Strings(metricsDimensionkeys)
		if reflect.DeepEqual(metricsDimensionkeys, selectedDimensionKeys) {
			output.Metrics = append(output.Metrics, metric)
		}
	}
	return &output
}

func getResourceValue(resourceName string, dimensions []*cloudwatch.Dimension, namespace *string, fullMetricsList *cloudwatch.ListMetricsOutput) (dimensionResourceName *string) {

<<<<<<< HEAD
	if err != nil {
		log.Warning(err)
		return (nil)
	}

	cloudwatchAPICounter.Inc()
=======
	resp := filterMetricsBasedOnDimensionsWithValues(dimensions, nil, fullMetricsList)
>>>>>>> b3b9705c
	return getDimensionValueForName(resourceName, resp)
}

func getAwsDimensions(job job) (dimensions []*cloudwatch.Dimension) {
	for _, awsDimension := range job.AwsDimensions {
		dimensions = append(dimensions, buildDimensionWithoutValue(awsDimension))
	}
	return dimensions
}

func getMetricsList(dimensions []*cloudwatch.Dimension, serviceName *string, metric metric, clientCloudwatch cloudwatchInterface) (resp *cloudwatch.ListMetricsOutput) {
	c := clientCloudwatch.client
	filter := createListMetricsInput(dimensions, getNamespace(serviceName), &metric.Name)
	callListMetrics := false
	for _, dimension := range dimensions {
		if structs.HasZero(dimension) {
			callListMetrics = true
			break
		}
	}
	if callListMetrics {
		var res cloudwatch.ListMetricsOutput
		err := c.ListMetricsPages(filter,
			func(page *cloudwatch.ListMetricsOutput, lastPage bool) bool {
				for _, metric := range page.Metrics {
					res.Metrics = append(res.Metrics, metric)
				}
				return !lastPage
			})
		cloudwatchAPICounter.Inc()
		if err != nil {
			log.Warning(err)
		}
		resp = filterMetricsBasedOnDimensions(dimensions, &res)
	} else {
		resp = createListMetricsOutput(dimensions, getNamespace(serviceName), &metric.Name)
	}
	return resp
}

func getFullMetricsList(serviceName *string, metric metric, clientCloudwatch cloudwatchInterface) (resp *cloudwatch.ListMetricsOutput) {
	c := clientCloudwatch.client
	filter := createListMetricsInput(nil, getNamespace(serviceName), &metric.Name)
	var res cloudwatch.ListMetricsOutput
	err := c.ListMetricsPages(filter,
		func(page *cloudwatch.ListMetricsOutput, lastPage bool) bool {
			for _, metric := range page.Metrics {
				res.Metrics = append(res.Metrics, metric)
			}
			return !lastPage
		})
	cloudwatchAPICounter.Inc()
	if err != nil {
		log.Fatal(err)
	}
	return &res
}

func filterMetricsBasedOnDimensionsWithValues(
	dimensionsWithValue []*cloudwatch.Dimension,
	dimensionsWithoutValue []*cloudwatch.Dimension,
	metricsToFilter *cloudwatch.ListMetricsOutput) *cloudwatch.ListMetricsOutput {

	var numberOfDimensions = len(dimensionsWithValue) + len(dimensionsWithoutValue)
	var output cloudwatch.ListMetricsOutput
	for _, metric := range metricsToFilter.Metrics {
		if len(metric.Dimensions) == numberOfDimensions {
			shouldAddMetric := true
			for _, metricDimension := range metric.Dimensions {
				shouldAddMetric = shouldAddMetric &&
					(dimensionIsInListWithValues(metricDimension, dimensionsWithValue) ||
						dimensionIsInListWithoutValues(metricDimension, dimensionsWithoutValue))
				if shouldAddMetric == false {
					break
				}
			}
			if shouldAddMetric == true {
				output.Metrics = append(output.Metrics, metric)
			}
		}
	}
	return &output
}

func dimensionIsInListWithValues(
	dimension *cloudwatch.Dimension,
	dimensionsList []*cloudwatch.Dimension) bool {
	if dimensionsList != nil {
		for _, dimensionInList := range dimensionsList {
			if *dimension.Name == *dimensionInList.Name &&
				*dimension.Value == *dimensionInList.Value {
				return true
			}
		}
	}
	return false
}

func dimensionIsInListWithoutValues(
	dimension *cloudwatch.Dimension,
	dimensionsList []*cloudwatch.Dimension) bool {
	if dimensionsList != nil {
		for _, dimensionInList := range dimensionsList {
			if *dimension.Name == *dimensionInList.Name {
				return true
			}
		}
	}
	return false
}

func queryAvailableDimensions(resource string, namespace *string, fullMetricsList *cloudwatch.ListMetricsOutput) (dimensions []*cloudwatch.Dimension) {

	if !strings.HasSuffix(*namespace, "ApplicationELB") {
		log.Fatal("Not implemented queryAvailableDimensions: " + *namespace)
		return nil
	}

	if strings.HasPrefix(resource, "targetgroup/") {
		dimensions = append(dimensions, buildDimension("TargetGroup", resource))
		loadBalancerName := getResourceValue("LoadBalancer", dimensions, namespace, fullMetricsList)
		if loadBalancerName != nil {
			dimensions = append(dimensions, buildDimension("LoadBalancer", *loadBalancerName))
		}

	} else if strings.HasPrefix(resource, "loadbalancer/") || strings.HasPrefix(resource, "app/") {
		trimmedDimensionValue := strings.Replace(resource, "loadbalancer/", "", -1)
		dimensions = append(dimensions, buildDimension("LoadBalancer", trimmedDimensionValue))
	}

	return dimensions
}

func detectDimensionsByService(service *string, resourceArn *string, fullMetricsList *cloudwatch.ListMetricsOutput) (dimensions []*cloudwatch.Dimension) {
	arnParsed, err := arn.Parse(*resourceArn)

	if err != nil {
		log.Warning(err)
		return (dimensions)
	}

	switch *service {
	case "alb":
		dimensions = queryAvailableDimensions(arnParsed.Resource, getNamespace(service), fullMetricsList)
	case "asg":
		dimensions = buildBaseDimension(arnParsed.Resource, "AutoScalingGroupName", "autoScalingGroupName/")
	case "dynamodb":
		dimensions = buildBaseDimension(arnParsed.Resource, "TableName", "table/")
	case "ebs":
		dimensions = buildBaseDimension(arnParsed.Resource, "VolumeId", "volume/")
	case "ec":
		dimensions = buildBaseDimension(arnParsed.Resource, "CacheClusterId", "cluster:")
	case "ec2":
		dimensions = buildBaseDimension(arnParsed.Resource, "InstanceId", "instance/")
	case "ecs-svc", "ecs-containerinsights":
		parsedResource := strings.Split(arnParsed.Resource, "/")
		if parsedResource[0] == "service" {
			dimensions = append(dimensions, buildDimension("ClusterName", parsedResource[1]), buildDimension("ServiceName", parsedResource[2]))
		}
		if parsedResource[0] == "cluster" {
			dimensions = append(dimensions, buildDimension("ClusterName", parsedResource[1]))
		}
	case "efs":
		dimensions = buildBaseDimension(arnParsed.Resource, "FileSystemId", "file-system/")
	case "elb":
		dimensions = buildBaseDimension(arnParsed.Resource, "LoadBalancerName", "loadbalancer/")
	case "emr":
		dimensions = buildBaseDimension(arnParsed.Resource, "JobFlowId", "cluster/")
	case "es":
		dimensions = buildBaseDimension(arnParsed.Resource, "DomainName", "domain/")
		dimensions = append(dimensions, buildDimension("ClientId", arnParsed.AccountID))
	case "kinesis":
		dimensions = buildBaseDimension(arnParsed.Resource, "StreamName", "stream/")
	case "lambda":
		dimensions = buildBaseDimension(arnParsed.Resource, "FunctionName", "function:")
	case "ngw":
		dimensions = buildBaseDimension(arnParsed.Resource, "NatGatewayId", "natgateway/")
	case "nlb":
		dimensions = buildBaseDimension(arnParsed.Resource, "LoadBalancer", "loadbalancer/")
	case "rds":
		dimensions = buildBaseDimension(arnParsed.Resource, "DBInstanceIdentifier", "db:")
	case "r53r":
		dimensions = buildBaseDimension(arnParsed.Resource, "EndpointId", "resolver-endpoint/")
	case "s3":
		dimensions = buildBaseDimension(arnParsed.Resource, "BucketName", "")
		break
	case "sqs":
		dimensions = buildBaseDimension(arnParsed.Resource, "QueueName", "")
	case "tgw":
		dimensions = buildBaseDimension(arnParsed.Resource, "TransitGateway", "transit-gateway/")
	case "vpn":
		dimensions = buildBaseDimension(arnParsed.Resource, "VpnId", "vpn-connection/")
	case "kafka":
		cluster := strings.Split(arnParsed.Resource, "/")[1]
		dimensions = append(dimensions, buildDimension("Cluster Name", cluster))
	default:
		log.Fatal("Not implemented cloudwatch metric: " + *service)
	}

	return dimensions
}

func addAdditionalDimensions(startingDimensions []*cloudwatch.Dimension, additionalDimensions []dimension) (dimensions []*cloudwatch.Dimension) {
	// Copy startingDimensions before appending additionalDimensions, since append(x, ...) can modify x
	dimensions = append(dimensions, startingDimensions...)
	for _, dimension := range additionalDimensions {
		dimensions = append(dimensions, buildDimension(dimension.Name, dimension.Value))
	}
	return dimensions
}

func buildBaseDimension(identifier string, dimensionKey string, prefix string) (dimensions []*cloudwatch.Dimension) {
	helper := strings.TrimPrefix(identifier, prefix)
	dimensions = append(dimensions, buildDimension(dimensionKey, helper))
	return dimensions
}

func buildDimensionWithoutValue(key string) *cloudwatch.Dimension {
	dimension := cloudwatch.Dimension{
		Name: &key,
	}
	return &dimension
}

func buildDimension(key string, value string) *cloudwatch.Dimension {
	dimension := cloudwatch.Dimension{
		Name:  &key,
		Value: &value,
	}
	return &dimension
}

func fixServiceName(serviceName *string, dimensions []*cloudwatch.Dimension) string {
	var suffixName string

	if *serviceName == "alb" {
		var albSuffix, tgSuffix string
		for _, dimension := range dimensions {
			if *dimension.Name == "TargetGroup" {
				tgSuffix = "tg"
			}
			if *dimension.Name == "LoadBalancer" {
				albSuffix = "alb"
			}
		}
		if albSuffix != "" && tgSuffix != "" {
			return albSuffix + "_" + tgSuffix
		} else if albSuffix == "" && tgSuffix != "" {
			return tgSuffix
		}
	}

	if *serviceName == "elb" {
		for _, dimension := range dimensions {
			if *dimension.Name == "AvailabilityZone" {
				suffixName = "_az"
			}
		}
	}
	return promString(*serviceName) + suffixName
}

func migrateCloudwatchToPrometheus(cwd []*cloudwatchData) []*PrometheusMetric {
	output := make([]*PrometheusMetric, 0)

	for _, c := range cwd {
		for _, statistic := range c.Statistics {
			name := "aws_" + fixServiceName(c.Service, c.Dimensions) + "_" + strings.ToLower(promString(*c.Metric)) + "_" + strings.ToLower(promString(statistic))
			var exportedDatapoint *float64
			var averageDataPoints []*float64
			var timestamp time.Time
			if c.GetMetricDataPoint != nil {
				exportedDatapoint = c.GetMetricDataPoint
				timestamp = *c.GetMetricDataTimestamps
			} else {
				datapoints := c.Points
				// sorting by timestamps so we can consistently export the most updated datapoint
				// assuming Timestamp field in cloudwatch.Datapoint struct is never nil
				sort.Slice(datapoints, func(i, j int) bool {
					jTimestamp := *datapoints[j].Timestamp
					return datapoints[i].Timestamp.Before(jTimestamp)
				})

				for _, datapoint := range datapoints {
					switch {
					case statistic == "Maximum":
						if datapoint.Maximum != nil {
							exportedDatapoint = datapoint.Maximum
							timestamp = *datapoint.Timestamp
							break
						}
					case statistic == "Minimum":
						if datapoint.Minimum != nil {
							exportedDatapoint = datapoint.Minimum
							timestamp = *datapoint.Timestamp
							break
						}
					case statistic == "Sum":
						if datapoint.Sum != nil {
							exportedDatapoint = datapoint.Sum
							timestamp = *datapoint.Timestamp
							break
						}
					case statistic == "Average":
						if datapoint.Average != nil {
							if datapoint.Timestamp.After(timestamp) {
								timestamp = *datapoint.Timestamp
							}
							averageDataPoints = append(averageDataPoints, datapoint.Average)
						}
					case percentile.MatchString(statistic):
						if data, ok := datapoint.ExtendedStatistics[statistic]; ok {
							exportedDatapoint = data
							timestamp = *datapoint.Timestamp
							break
						}
					default:
						log.Fatal("Not implemented statistics: " + statistic)
					}
				}

			}

			var exportedAverage float64
			if len(averageDataPoints) > 0 {
				var total float64
				for _, p := range averageDataPoints {
					total += *p
				}
				exportedAverage = total / float64(len(averageDataPoints))
				exportedDatapoint = &exportedAverage
			}
			var zero float64
			includeTimestamp := *c.AddCloudwatchTimestamp
			if exportedDatapoint == nil && *c.NilToZero {
				exportedDatapoint = &zero
				includeTimestamp = false
			}
			if exportedDatapoint != nil {
				promLabels := make(map[string]string)
				promLabels["name"] = *c.ID

				for _, label := range c.CustomTags {
					promLabels["custom_tag_"+label.Key] = label.Value
				}
				for _, tag := range c.Tags {
					promLabels["tag_"+promStringTag(tag.Key)] = tag.Value
				}

				for _, dimension := range c.Dimensions {
					promLabels["dimension_"+promStringTag(*dimension.Name)] = *dimension.Value
				}

				promLabels["region"] = *c.Region

				p := PrometheusMetric{
					name:             &name,
					labels:           promLabels,
					value:            exportedDatapoint,
					timestamp:        timestamp,
					includeTimestamp: includeTimestamp,
				}
				output = append(output, &p)
			}
		}
	}

	return output
}<|MERGE_RESOLUTION|>--- conflicted
+++ resolved
@@ -341,17 +341,15 @@
 }
 
 func getResourceValue(resourceName string, dimensions []*cloudwatch.Dimension, namespace *string, fullMetricsList *cloudwatch.ListMetricsOutput) (dimensionResourceName *string) {
-
-<<<<<<< HEAD
 	if err != nil {
 		log.Warning(err)
 		return (nil)
 	}
 
 	cloudwatchAPICounter.Inc()
-=======
+
 	resp := filterMetricsBasedOnDimensionsWithValues(dimensions, nil, fullMetricsList)
->>>>>>> b3b9705c
+  
 	return getDimensionValueForName(resourceName, resp)
 }
 
